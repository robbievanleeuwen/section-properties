--- conflicted
+++ resolved
@@ -31,13 +31,8 @@
     "numpy>=1.26.4",
     "scipy>=1.14.1",
     "matplotlib>=3.9.2",
-<<<<<<< HEAD
     "shapely>=2.0.7",
-    "cytriangle>=1.0.3",
-=======
-    "shapely>=2.0.6",
     "cytriangle>=2.0.0",
->>>>>>> 7e9b0b7e
     "rich[jupyter]>=13.9.4",
     "more-itertools>=10.5.0",
 ]
