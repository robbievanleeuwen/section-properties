--- conflicted
+++ resolved
@@ -78,13 +78,8 @@
 ]
 lint = [
     "pre-commit==4.0.1",
-<<<<<<< HEAD
-    "ruff==0.7.1",
+    "ruff==0.7.4",
     "pyright==1.1.389",
-=======
-    "ruff==0.7.4",
-    "pyright==1.1.387",
->>>>>>> 171115db
 ]
 test = [
     "pytest==8.3.3",
