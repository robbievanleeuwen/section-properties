--- conflicted
+++ resolved
@@ -2466,11 +2466,8 @@
         * *'sig_zy'*: *y*-component of the shear stress :math:`\sigma_{zy}` resulting from all
           actions
         * *'sig_zxy'*: Resultant shear stress :math:`\sigma_{zxy}` resulting from all actions
-<<<<<<< HEAD
-=======
         * *'sig_1'*: Major principal stress :math:`\sigma_{1}` resulting from all actions
         * *'sig_3'*: Minor principal stress :math:`\sigma_{3}` resulting from all actions
->>>>>>> f5d2e1dd
         * *'sig_vm'*: von Mises stress :math:`\sigma_{vM}` resulting from all actions
 
         The following example returns the normal stress within a 150x90x12 UA section resulting
@@ -2523,11 +2520,8 @@
                     "sig_zx": group.stress_result.sig_zx,
                     "sig_zy": group.stress_result.sig_zy,
                     "sig_zxy": group.stress_result.sig_zxy,
-<<<<<<< HEAD
-=======
                     "sig_1": group.stress_result.sig_1,
                     "sig_3": group.stress_result.sig_3,
->>>>>>> f5d2e1dd
                     "sig_vm": group.stress_result.sig_vm,
                 }
             )
@@ -3669,9 +3663,18 @@
 
         return self.plot_stress_vector(sigxs, sigys, title, pause, cmap, normalize=normalize, size=size, dpi=dpi)
 
-<<<<<<< HEAD
-    def plot_stress_vm(self, pause=True, cmap="coolwarm", normalize=True, size=500, dpi=96):
-=======
+    def plot_stress_1(self, pause=True, cmap="coolwarm", normalize=True, size=500, dpi=96):
+        """Produces a contour plot of the major principal stress :math:`\sigma_{1}` resulting from all
+        actions.
+
+        :param bool pause: If set to true, the figure pauses the script until the window is closed.
+            If set to false, the script continues immediately after the window is rendered.
+
+        :return: Matplotlib figure and axes objects (fig, ax)
+        :rtype: (:class:`matplotlib.figure.Figure`, :class:`matplotlib.axes`)
+
+        The following example plots a contour of the major principal stress within a 150x90x12 UA
+        section resulting from the following actions:
         * :math:`N = 50` kN
         * :math:`M_{xx} = -5` kN.m
         * :math:`M_{22} = 2.5` kN.m
@@ -3709,9 +3712,9 @@
         for group in self.material_groups:
             sigs.append(group.stress_result.sig_1)
 
-        return self.plot_stress_contour(sigs, title, pause)
-
-    def plot_stress_3(self, pause=True):
+        return self.plot_stress_contour(sigs, title, pause, cmap, normalize=normalize, size=size, dpi=dpi)
+
+    def plot_stress_3(self, pause=True, cmap="coolwarm", normalize=True, size=500, dpi=96):
         """Produces a contour plot of the Minor principal stress :math:`\sigma_{3}` resulting from all
         actions.
 
@@ -3761,10 +3764,9 @@
         for group in self.material_groups:
             sigs.append(group.stress_result.sig_3)
 
-        return self.plot_stress_contour(sigs, title, pause)
-
-    def plot_stress_vm(self, pause=True):
->>>>>>> f5d2e1dd
+        return self.plot_stress_contour(sigs, title, pause, cmap, normalize=normalize, size=size, dpi=dpi)
+
+    def plot_stress_vm(self, pause=True, cmap="coolwarm", normalize=True, size=500, dpi=96):
         """Produces a contour plot of the von Mises stress :math:`\sigma_{vM}` resulting from all
         actions.
 
@@ -3814,12 +3816,10 @@
         for group in self.material_groups:
             sigs.append(group.stress_result.sig_vm)
 
-<<<<<<< HEAD
         return self.plot_stress_contour(sigs, title, pause, cmap, normalize=normalize, size=size, dpi=dpi)
-=======
-        return self.plot_stress_contour(sigs, title, pause)
     
-    def plot_mohrs_circles(self,x,y,pause=True):
+    
+    def plot_mohrs_circles(self,x,y,pause=True, cmap="coolwarm", size=500, dpi=96):
         """Plots Mohr's Circles of the 3D stress state at position x,y
 
         :params x,y: Coordinates of the point to draw Mohr's Circle
@@ -3930,7 +3930,7 @@
             ax.set_aspect(1)
             ax.autoscale_view()
         
-        fig, ax = plt.subplots() 
+        fig, ax = plt.subplots(figsize=(size/dpi, size/dpi), dpi=dpi) 
         plot_circle(ax, (0.5*(sigma_2+sigma_3),0), 0.5*(sigma_2-sigma_3),'r', r"C1: ($\sigma_2$, $\sigma_3$)")
         plot_circle(ax, (0.5*(sigma_1+sigma_3),0), 0.5*(sigma_1-sigma_3),'b', r"C2: ($\sigma_1$, $\sigma_3$)")
         plot_circle(ax, (0.5*(sigma_1+sigma_2),0), 0.5*(sigma_1-sigma_2),'k', r"C3: ($\sigma_1$, $\sigma_2$)")
@@ -3964,10 +3964,8 @@
         ax.yaxis.set_label_coords(*y_lbl_pos)
         
         fig.subplots_adjust(right=0.8)        
-        post.finish_plot(ax, pause, f"Mohr's Circles for 3D Stress State at {(*pt,)}")
-        
+        post.finish_plot(ax, pause, f"Mohr's Circles for 3D Stress State at {(*pt,)}", size=size, dpi=dpi)
         return (fig, ax)
->>>>>>> f5d2e1dd
 
 
 class MaterialGroup:
@@ -4078,13 +4076,10 @@
     :cvar sig_zxy: Combined resultant shear stress (:math:`\sigma_{zxy}`) resulting from all
         actions
     :vartype sig_zxy: :class:`numpy.ndarray`
-<<<<<<< HEAD
-=======
     :cvar sig_1: Major principal stress (:math:`\sigma_{1}`) resulting from all actions
     :vartype sig_1: :class:`numpy.ndarray`
     :cvar sig_3: Minor principal stress (:math:`\sigma_{3}`) resulting from all actions
     :vartype sig_3: :class:`numpy.ndarray`
->>>>>>> f5d2e1dd
     :cvar sig_vm: von Mises stress (:math:`\sigma_{VM}`) resulting from all actions
     :vartype sig_vm: :class:`numpy.ndarray`
     """
@@ -4117,11 +4112,8 @@
         self.sig_zx = np.zeros(num_nodes)
         self.sig_zy = np.zeros(num_nodes)
         self.sig_zxy = np.zeros(num_nodes)
-<<<<<<< HEAD
-=======
         self.sig_1 = np.zeros(num_nodes)
         self.sig_3 = np.zeros(num_nodes)
->>>>>>> f5d2e1dd
         self.sig_vm = np.zeros(num_nodes)
 
     def calculate_combined_stresses(self):
@@ -4140,11 +4132,8 @@
         self.sig_zx = self.sig_zx_mzz + self.sig_zx_v
         self.sig_zy = self.sig_zy_mzz + self.sig_zy_v
         self.sig_zxy = (self.sig_zx ** 2 + self.sig_zy ** 2) ** 0.5
-<<<<<<< HEAD
-=======
         self.sig_1 = self.sig_zz / 2 + np.sqrt( (self.sig_zz / 2) ** 2 + self.sig_zxy ** 2)
         self.sig_3 = self.sig_zz / 2 - np.sqrt( (self.sig_zz / 2) ** 2 + self.sig_zxy ** 2)
->>>>>>> f5d2e1dd
         self.sig_vm = (self.sig_zz ** 2 + 3 * self.sig_zxy ** 2) ** 0.5
 
 
